--- conflicted
+++ resolved
@@ -1065,15 +1065,13 @@
             selected_main_section_name
         ]["subsections"][0]
 
-<<<<<<< HEAD
         # update plotter / render objects
         self.update_pyvista_render_objects()
-=======
+
     @change("selected_section_name")
     def change_selected_section_name(self, selected_section_name, **kwargs):
         """Reaction to change of state.selected_section_name."""
         self.state.selected_subsection_name = selected_section_name.split("/")[-1]
->>>>>>> f76711a9
 
     @change("selected_material")
     def change_selected_material(self, selected_material, **kwargs):
