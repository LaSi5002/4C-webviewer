--- conflicted
+++ resolved
@@ -338,12 +338,9 @@
 
         # loop through input file sections
         self.state.general_sections = {}
-<<<<<<< HEAD
         self.state.add_section = ""
-=======
         self.state.add_key = ""  # key for the add property row
         self.state.add_value = ""  # value for the add property row
->>>>>>> fe3ec0bb
         for section_name, section_data in self._server_vars[
             "fourc_yaml_content"
         ].sections.items():
